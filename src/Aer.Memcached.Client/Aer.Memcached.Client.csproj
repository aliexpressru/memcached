--- conflicted
+++ resolved
@@ -19,21 +19,13 @@
     </PropertyGroup>
 
     <ItemGroup>
-<<<<<<< HEAD
         <PackageReference Include="MessagePack" Version="3.1.4" />
         <PackageReference Include="Microsoft.Extensions.Logging" Version="10.0.0" />
         <PackageReference Include="morelinq" Version="4.4.0" />
         <PackageReference Include="Newtonsoft.Json.Bson" Version="1.0.3" />
         <PackageReference Include="Polly" Version="8.6.4" />
-=======
-        <PackageReference Include="MessagePack" Version="3.1.2" />
-        <PackageReference Include="Microsoft.Extensions.Logging" Version="9.0.1" />
-        <PackageReference Include="morelinq" Version="3.3.2" />
-        <PackageReference Include="Newtonsoft.Json.Bson" Version="1.0.2" />
         <PackageReference Include="OpenTelemetry.Api" Version="1.14.0" />
-        <PackageReference Include="Polly" Version="8.1.0" />
         <PackageReference Include="System.Diagnostics.DiagnosticSource" Version="10.0.0" />
->>>>>>> f72fe0b0
     </ItemGroup>
 
     <ItemGroup>
