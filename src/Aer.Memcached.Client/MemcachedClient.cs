using System.Collections.Concurrent;
using System.Diagnostics.CodeAnalysis;
using Aer.ConsistentHash;
using Aer.ConsistentHash.Abstractions;
using Aer.Memcached.Client.Commands;
using Aer.Memcached.Client.Commands.Base;
using Aer.Memcached.Client.Commands.Enums;
using Aer.Memcached.Client.Config;
using Aer.Memcached.Client.Extensions;
using Aer.Memcached.Client.Interfaces;
using Aer.Memcached.Client.Models;
using Aer.Memcached.Client.Serializers;
using Microsoft.Extensions.Logging;
using Microsoft.Extensions.Options;
using MoreLinq.Extensions;

namespace Aer.Memcached.Client;

/// <summary>
/// A memcached client implementation.
/// </summary>
/// <typeparam name="TNode">The type of the memcached hash ring node.</typeparam>
[SuppressMessage(
    "ReSharper",
    "ConvertToUsingDeclaration",
    Justification = "We need to explicitly control when the command gets disposed")]
public class MemcachedClient<TNode> : IMemcachedClient
    where TNode : class, INode
{
    private readonly INodeLocator<TNode> _nodeLocator;
    private readonly ICommandExecutor<TNode> _commandExecutor;
    private readonly IExpirationCalculator _expirationCalculator;
    private readonly ICacheSynchronizer _cacheSynchronizer;
    private readonly BinarySerializer _binarySerializer;
    private readonly ILogger _logger;
    private readonly MemcachedConfiguration _memcachedConfiguration;
    private readonly IOptionsMonitor<MemcachedConfiguration.RuntimeConfiguration> _runtimeConfiguration;

    /// <summary>
    /// Initializes a new instance of the <see cref="MemcachedClient{TNode}"/> class.
    /// </summary>
    /// <param name="nodeLocator">The node locator.</param>
    /// <param name="commandExecutor">The memcached command executor.</param>
    /// <param name="expirationCalculator">The key-value item expiration calculator.</param>
    /// <param name="cacheSynchronizer">The multi-cluster cache synchronizer.</param>
    /// <param name="binarySerializer">The value item binary serializer.</param>
    /// <param name="logger">The logger.</param>
    /// <param name="memcachedConfiguration">The memcached configuration.</param>
    /// <param name="runtimeConfiguration">Run time configuration.</param>
    public MemcachedClient(
        INodeLocator<TNode> nodeLocator,
        ICommandExecutor<TNode> commandExecutor,
        IExpirationCalculator expirationCalculator,
        ICacheSynchronizer cacheSynchronizer,
        BinarySerializer binarySerializer,
        ILogger<MemcachedClient<TNode>> logger,
        IOptions<MemcachedConfiguration> memcachedConfiguration,
        IOptionsMonitor<MemcachedConfiguration.RuntimeConfiguration> runtimeConfiguration = null)
    {
        _nodeLocator = nodeLocator;
        _commandExecutor = commandExecutor;
        _expirationCalculator = expirationCalculator;
        _cacheSynchronizer = cacheSynchronizer;
        _binarySerializer = binarySerializer;
        _logger = logger;
        _memcachedConfiguration = memcachedConfiguration.Value;
        _runtimeConfiguration = runtimeConfiguration;
    }

    /// <inheritdoc />
    public async Task<MemcachedClientResult> StoreAsync<T>(
        string key,
        T value,
        TimeSpan? expirationTime,
        CancellationToken token,
        StoreMode storeMode = StoreMode.Set,
        CacheSyncOptions cacheSyncOptions = null,
        TracingOptions tracingOptions = null)
    {
        try
        {
            if (ShouldIgnoreOperation(EnabledOperations.Store))
            {
                return MemcachedClientResult.Ignored();
            }

            var node = _nodeLocator.GetNode(key);
            if (node == null)
            {
                return MemcachedClientResult.Unsuccessful($"Memcached node for key {key} is not found");
            }

            var utcNow = DateTimeOffset.UtcNow;

            var cacheItem = _binarySerializer.Serialize(value);
            var expiration = _expirationCalculator.GetExpiration(key, expirationTime);

            using (var command = new StoreCommand(
                       storeMode,
                       key,
                       cacheItem,
                       expiration,
                       _memcachedConfiguration.IsAllowLongKeys))
            {
                var result = await _commandExecutor.ExecuteCommandAsync(node, command, token, tracingOptions);

                var syncSuccess = false;
                if (IsCacheSyncEnabledInternal(cacheSyncOptions))
                {
                    syncSuccess = await _cacheSynchronizer.TrySyncCacheAsync(
                        new CacheSyncModel
                        {
                            KeyValues = new Dictionary<string, byte[]>()
                            {
                                [key] = cacheItem.Data.Array
                            },
                            Flags = cacheItem.Flags,
                            ExpirationTime = expirationTime.HasValue
                                ? utcNow.Add(expirationTime.Value)
                                : null
                        },
                        token);
                }

                return new MemcachedClientResult(result.Success, errorMessage: result.ErrorMessage)
                    .WithSyncSuccess(syncSuccess);
            }
        }
        catch (OperationCanceledException) when (_memcachedConfiguration.IsTerseCancellationLogging)
        {
            return MemcachedClientResult.Cancelled(nameof(StoreAsync));
        }
        catch (Exception e)
        {
            return MemcachedClientResult.Unsuccessful(
                $"An exception happened during {nameof(StoreAsync)} execution.\nException details: {e}");
        }
    }

    /// <inheritdoc />
    public async Task<MemcachedClientResult> MultiStoreAsync<T>(
        IDictionary<string, T> keyValues,
        TimeSpan? expirationTime,
        CancellationToken token,
        StoreMode storeMode = StoreMode.Set,
        BatchingOptions batchingOptions = null,
        CacheSyncOptions cacheSyncOptions = null,
        uint replicationFactor = 0,
        IDictionary<string, TimeSpan?> expirationMap = null,
        TracingOptions tracingOptions = null)
    {
        try
        {
            if (ShouldIgnoreOperation(EnabledOperations.MultiStoreAsync))
            {
                return MemcachedClientResult.Ignored();
            }

            var nodes = _nodeLocator.GetNodes(keyValues.Keys, replicationFactor);
            if (nodes.Keys.Count == 0)
            {
                return MemcachedClientResult.Unsuccessful(
                    $"Memcached nodes for keys {string.Join(",", keyValues.Keys)} not found");
            }

            var utcNow = DateTimeOffset.UtcNow;

            var keyToExpirationMap = expirationMap == null
                ? _expirationCalculator.GetExpiration(keyValues.Keys, expirationTime)
                : _expirationCalculator.GetExpiration(expirationMap);

            var serializedKeyValues = new Dictionary<string, CacheItemForRequest>();
            foreach (var keyValue in keyValues)
            {
                serializedKeyValues[keyValue.Key] = _binarySerializer.Serialize(keyValue.Value);
            }
            
            await MultiStoreInternalAsync(nodes, keyToExpirationMap, serializedKeyValues, token, storeMode, batchingOptions, tracingOptions);

            var syncSuccess = false;
            if (IsCacheSyncEnabledInternal(cacheSyncOptions))
            {
                syncSuccess = await _cacheSynchronizer.TrySyncCacheAsync(
                    new CacheSyncModel
                    {
                        KeyValues = serializedKeyValues.ToDictionary(key => key.Key, value => value.Value.Data.Array),
                        Flags = serializedKeyValues.First().Value.Flags,
                        ExpirationTime = expirationTime.HasValue
                            ? utcNow.Add(expirationTime.Value)
                            : null,
                        ExpirationMap = expirationMap?.ToDictionary(key => key.Key, value => value.Value.HasValue ? utcNow.Add(value.Value.Value) : (DateTimeOffset?)null),
                        BatchingOptions = batchingOptions
                    },
                    token);
            }

            return MemcachedClientResult.Successful.WithSyncSuccess(syncSuccess);
        }
        catch (OperationCanceledException) when (_memcachedConfiguration.IsTerseCancellationLogging)
        {
            return MemcachedClientResult.Cancelled(nameof(MultiStoreAsync));
        }
        catch (Exception e)
        {
            return MemcachedClientResult.Unsuccessful(
                $"An exception happened during {nameof(MultiStoreAsync)} execution.\nException details: {e}");
        }
    }

    /// <inheritdoc />
    public async Task<MemcachedClientResult> MultiStoreAsync<T>(
        IDictionary<string, T> keyValues,
        DateTimeOffset? expirationTime,
        CancellationToken token,
        StoreMode storeMode = StoreMode.Set,
        BatchingOptions batchingOptions = null,
        CacheSyncOptions cacheSyncOptions = null,
        uint replicationFactor = 0,
        IDictionary<string, DateTimeOffset?> expirationMap = null,
        TracingOptions tracingOptions = null)
    {
        try
        {
            if (ShouldIgnoreOperation(EnabledOperations.MultiStoreAsync))
            {
                return MemcachedClientResult.Ignored();
            }

            if (keyValues is null or { Count: 0 })
            {
                return MemcachedClientResult.Successful;
            }

            var keyToExpirationMap = expirationMap == null
                ? _expirationCalculator.GetExpiration(keyValues.Keys, expirationTime)
                : _expirationCalculator.GetExpiration(expirationMap);

            // this check is first since it shortcuts all the following logic
            if (keyToExpirationMap is null)
            {
                return MemcachedClientResult.Unsuccessful(
                    $"Expiration date time offset {expirationTime} lies in the past. No keys stored");
            }

            var nodes = _nodeLocator.GetNodes(keyValues.Keys, replicationFactor);
            if (nodes.Keys.Count == 0)
            {
                return MemcachedClientResult.Unsuccessful(
                    $"Memcached nodes for keys {string.Join(",", keyValues.Keys)} not found");
            }

            var serializedKeyValues = new Dictionary<string, CacheItemForRequest>();
            foreach (var keyValue in keyValues)
            {
                serializedKeyValues[keyValue.Key] = _binarySerializer.Serialize(keyValue.Value);
            }

            await MultiStoreInternalAsync(nodes, keyToExpirationMap, serializedKeyValues, token, storeMode, batchingOptions, tracingOptions);

            var syncSuccess = false;
            if (IsCacheSyncEnabledInternal(cacheSyncOptions))
            {
                syncSuccess = await _cacheSynchronizer.TrySyncCacheAsync(
                    new CacheSyncModel
                    {
                        KeyValues = serializedKeyValues.ToDictionary(key => key.Key, value => value.Value.Data.Array),
                        Flags = serializedKeyValues.First().Value.Flags,
                        ExpirationTime = expirationTime,
                        ExpirationMap = expirationMap
                    },
                    token);
            }

            return MemcachedClientResult.Successful.WithSyncSuccess(syncSuccess);
        }
        catch (OperationCanceledException) when (_memcachedConfiguration.IsTerseCancellationLogging)
        {
            return MemcachedClientResult.Cancelled(nameof(MultiStoreAsync));
        }
        catch (Exception e)
        {
            return MemcachedClientResult.Unsuccessful(
                $"An exception happened during {nameof(MultiStoreAsync)} execution.\nException details: {e}");
        }
    }

    /// <inheritdoc />
    public async Task<MemcachedClientResult> MultiStoreSynchronizeDataAsync(
        IDictionary<string, byte[]> keyValues,
        uint flags,
        DateTimeOffset? expirationTime,
        CancellationToken token,
        IDictionary<string, DateTimeOffset?> expirationMap = null,
        BatchingOptions batchingOptions = null,
        TracingOptions tracingOptions = null)
    {
        try
        {
            if (ShouldIgnoreOperation(EnabledOperations.MultiStoreSynchronizeDataAsync))
            {
                return MemcachedClientResult.Ignored();
            }

            if (keyValues is null or { Count: 0 })
            {
                return MemcachedClientResult.Successful;
            }

            var keyToExpirationMap = expirationMap == null
                ? _expirationCalculator.GetExpiration(keyValues.Keys, expirationTime)
                : _expirationCalculator.GetExpiration(expirationMap);

            // this check is first since it shortcuts all the following logic
            if (keyToExpirationMap is null)
            {
                return MemcachedClientResult.Unsuccessful(
                    $"Expiration date time offset {expirationTime} lies in the past. No keys stored");
            }

            var nodes = _nodeLocator.GetNodes(keyValues.Keys, 0);
            if (nodes.Keys.Count == 0)
            {
                return MemcachedClientResult.Unsuccessful(
                    $"Memcached nodes for keys {string.Join(",", keyValues.Keys)} not found");
            }

            var serializedKeyValues = new Dictionary<string, CacheItemForRequest>();
            foreach (var keyValue in keyValues)
            {
                serializedKeyValues[keyValue.Key] = new CacheItemForRequest(flags, keyValue.Value);
            }

            await MultiStoreInternalAsync(
<<<<<<< HEAD
                nodes,
                keyToExpirationMap,
                serializedKeyValues,
                token,
                batchingOptions: batchingOptions);
=======
                nodes, 
                keyToExpirationMap, 
                serializedKeyValues, 
                token, 
                batchingOptions: batchingOptions,
                tracingOptions: tracingOptions);
>>>>>>> 0cb01617

            return MemcachedClientResult.Successful.WithSyncSuccess(true);
        }
        catch (OperationCanceledException) when (_memcachedConfiguration.IsTerseCancellationLogging)
        {
            return MemcachedClientResult.Cancelled(nameof(MultiStoreAsync));
        }
        catch (Exception e)
        {
            return MemcachedClientResult.Unsuccessful(
                $"An exception happened during {nameof(MultiStoreAsync)} execution.\nException details: {e}");
        }
    }

    /// <inheritdoc />
    public async Task<MemcachedClientValueResult<T>> GetAsync<T>(string key, CancellationToken token, TracingOptions tracingOptions = null)
    {
        try
        {
            if (ShouldIgnoreOperation(EnabledOperations.Get))
            {
                return MemcachedClientValueResult<T>.Ignored();
            }

            var node = _nodeLocator.GetNode(key);
            if (node == null)
            {
                return MemcachedClientValueResult<T>.Unsuccessful($"Memcached node for key {key} is not found");
            }

            using (var command = new GetCommand(key, _memcachedConfiguration.IsAllowLongKeys))
            {
                using var commandExecutionResult = await _commandExecutor.ExecuteCommandAsync(node, command, token, tracingOptions);

                if (!commandExecutionResult.Success)
                {
                    return MemcachedClientValueResult<T>.Unsuccessful(
                        $"Error occured during {nameof(GetAsync)} execution");
                }

                try
                {
                    var deserializationResult =
                        _binarySerializer.Deserialize<T>(commandExecutionResult.GetCommandAs<GetCommand>().Result);

                    return MemcachedClientValueResult<T>.Successful(
                        deserializationResult.Result,
                        deserializationResult.IsEmpty);
                }
                catch (Exception) when (_memcachedConfiguration.IsDeleteMemcachedKeyOnDeserializationFail)
                {
                    // means exception on deserialization happened
                    // assuming serializer change - remove this key from memcached to refresh data

                    await DeleteUndeserializableKey(key, token);

                    return MemcachedClientValueResult<T>.Unsuccessful(
                        $"Undeserializable key {key} found. Assuming binary serializer change. Key deleted from memcached.");
                }
            }
        }
        catch (OperationCanceledException) when (_memcachedConfiguration.IsTerseCancellationLogging)
        {
            return MemcachedClientValueResult<T>.Cancelled(nameof(GetAsync));
        }
        catch (Exception e)
        {
            return MemcachedClientValueResult<T>.Unsuccessful(
                $"An exception happened during {nameof(GetAsync)} execution.\nException details: {e}");
        }
    }

    /// <inheritdoc />
    public async Task<MemcachedClientValueResult<T>> GetAndTouchAsync<T>(string key, TimeSpan? expirationTime, CancellationToken token, TracingOptions tracingOptions = null)
    {
        try
        {
            if (ShouldIgnoreOperation(EnabledOperations.GetAndTouchAsync))
            {
                return MemcachedClientValueResult<T>.Ignored();
            }

            var node = _nodeLocator.GetNode(key);
            if (node == null)
            {
                return MemcachedClientValueResult<T>.Unsuccessful($"Memcached node for key {key} is not found");
            }

            var expiration = _expirationCalculator.GetExpiration(key, expirationTime);

            using (var command = new GetAndTouchCommand(key, expiration, _memcachedConfiguration.IsAllowLongKeys))
            {
                using var commandExecutionResult = await _commandExecutor.ExecuteCommandAsync(node, command, token, tracingOptions);

                if (!commandExecutionResult.Success)
                {
                    return MemcachedClientValueResult<T>.Unsuccessful(
                        $"Error occured during {nameof(GetAndTouchAsync)} execution");
                }

                try
                {
                     var deserializationResult =
                        _binarySerializer.Deserialize<T>(commandExecutionResult.GetCommandAs<GetAndTouchCommand>().Result);

                    return MemcachedClientValueResult<T>.Successful(
                        deserializationResult.Result,
                        deserializationResult.IsEmpty);
                }
                catch (Exception) when (_memcachedConfiguration.IsDeleteMemcachedKeyOnDeserializationFail)
                {
                    // means exception on deserialization happened
                    // assuming serializer change - remove this key from memcached to refresh data

                    await DeleteUndeserializableKey(key, token);

                    return MemcachedClientValueResult<T>.Unsuccessful(
                        $"Undeserializable key {key} found. Assuming binary serializer change. Key deleted from memcached.");
                }
            }
        }
        catch (OperationCanceledException) when (_memcachedConfiguration.IsTerseCancellationLogging)
        {
            return MemcachedClientValueResult<T>.Cancelled(nameof(GetAndTouchAsync));
        }
        catch (Exception e)
        {
            return MemcachedClientValueResult<T>.Unsuccessful(
                $"An exception happened during {nameof(GetAndTouchAsync)} execution.\nException details: {e}");
        }
    }

    /// <inheritdoc />
    public async Task<MemcachedClientValueResult<IDictionary<string, T>>> MultiGetSafeAsync<T>(
        IEnumerable<string> keys,
        CancellationToken token,
        BatchingOptions batchingOptions = null,
        uint replicationFactor = 0,
        TracingOptions tracingOptions = null)
    {
        try
        {
<<<<<<< HEAD
            if (ShouldIgnoreOperation(EnabledOperations.MultiGetSafeAsync))
            {
                return MemcachedClientValueResult<IDictionary<string, T>>.Ignored();
            }

            var getKeysResult = await MultiGetAsync<T>(keys, token, batchingOptions, replicationFactor);
=======
            var getKeysResult = await MultiGetAsync<T>(keys, token, batchingOptions, replicationFactor, tracingOptions);
>>>>>>> 0cb01617

            return MemcachedClientValueResult<IDictionary<string, T>>.Successful(
                getKeysResult,
                isResultEmpty: getKeysResult is null or { Count: 0 });
        }
        catch (OperationCanceledException) when (_memcachedConfiguration.IsTerseCancellationLogging)
        {
            return MemcachedClientValueResult<IDictionary<string, T>>.Cancelled(
                nameof(MultiGetSafeAsync),
                defaultResultValue: new Dictionary<string, T>()
            );
        }
        catch (Exception e)
        {
            return MemcachedClientValueResult<IDictionary<string, T>>.Unsuccessful(
                $"An exception happened during {nameof(MultiGetSafeAsync)} execution.\nException details: {e}",
                defaultResultValue: new Dictionary<string, T>()
            );
        }
    }

    /// <inheritdoc />
    public async Task<IDictionary<string, T>> MultiGetAsync<T>(
        IEnumerable<string> keys,
        CancellationToken token,
        BatchingOptions batchingOptions = null,
        uint replicationFactor = 0,
        TracingOptions tracingOptions = null)
    {
        if (ShouldIgnoreOperation(EnabledOperations.MultiGetAsync))
        {
            return new Dictionary<string, T>();
        }

        var nodes = _nodeLocator.GetNodes(keys, replicationFactor);
        if (nodes.Keys.Count == 0)
        {
            // means no nodes for specified keys found
            return new Dictionary<string, T>();
        }

        if (batchingOptions is not null)
        {
            return await MultiGetBatchedInternalAsync<T>(nodes, batchingOptions, token, tracingOptions);
        }

        var getCommandTasks = new List<Task<CommandExecutionResult>>(nodes.Count);

        foreach (var (node, keysToGet) in nodes)
        {
            var command = new MultiGetCommand(keysToGet, keysToGet.Count, _memcachedConfiguration.IsAllowLongKeys);
            var executeTask = _commandExecutor.ExecuteCommandAsync(node, command, token, tracingOptions);

            getCommandTasks.Add(executeTask);
        }

        await Task.WhenAll(getCommandTasks);

        var result = new Dictionary<string, T>();

        foreach (var getCommandResult in getCommandTasks)
        {
            using var taskResult = getCommandResult.Result;

            if (!taskResult.Success)
            {
                // skip results that are not successful  
                continue;
            }

            var command = taskResult.GetCommandAs<MultiGetCommand>();

            if (command.Result is null or { Count: 0 })
            {
                // skip results that are empty  
                continue;
            }

            foreach (var readItem in command.Result)
            {
                var key = readItem.Key;
                var cacheItem = readItem.Value;

                try
                {
                    var cachedValue = _binarySerializer.Deserialize<T>(cacheItem).Result;

                    result.TryAdd(key, cachedValue);
                }
                catch (Exception)when (_memcachedConfiguration.IsDeleteMemcachedKeyOnDeserializationFail)
                {
                    // means exception on deserialization happened
                    // assuming serializer change - remove this key from memcached to refresh data

                    await DeleteUndeserializableKey(key, token);
                }
            }
        }

        return result;
    }

    /// <inheritdoc />
    public async Task<MemcachedClientResult> DeleteAsync(
        string key,
        CancellationToken token,
        CacheSyncOptions cacheSyncOptions = null,
        TracingOptions tracingOptions = null)
    {
        try
        {
            if (ShouldIgnoreOperation(EnabledOperations.DeleteAsync))
            {
                return MemcachedClientResult.Ignored();
            }

            var node = _nodeLocator.GetNode(key);
            if (node == null)
            {
                return MemcachedClientResult.Unsuccessful($"Memcached node for key {key} is not found");
            }

            using (var command = new DeleteCommand(key, _memcachedConfiguration.IsAllowLongKeys))
            {
                var commandExecutionResult = await _commandExecutor.ExecuteCommandAsync(node, command, token, tracingOptions);

                var syncSuccess = false;
                if (IsCacheSyncEnabledInternal(cacheSyncOptions))
                {
                    syncSuccess = await _cacheSynchronizer.TryDeleteCacheAsync(new[] { key }, token);
                }

                return new MemcachedClientResult(
                        commandExecutionResult.Success,
                        errorMessage: commandExecutionResult.ErrorMessage)
                    .WithSyncSuccess(syncSuccess);
            }
        }
        catch (OperationCanceledException) when (_memcachedConfiguration.IsTerseCancellationLogging)
        {
            return MemcachedClientResult.Cancelled(nameof(DeleteAsync));
        }
        catch (Exception e)
        {
            return MemcachedClientResult.Unsuccessful(
                $"An exception happened during {nameof(DeleteAsync)} execution.\nException details: {e}");
        }
    }

    /// <inheritdoc />
    public async Task<MemcachedClientResult> MultiDeleteAsync(
        IEnumerable<string> keys,
        CancellationToken token,
        BatchingOptions batchingOptions = null,
        CacheSyncOptions cacheSyncOptions = null,
        uint replicationFactor = 0,
        TracingOptions tracingOptions = null)
    {
        try
        {
            if (ShouldIgnoreOperation(EnabledOperations.MultiDeleteAsync))
            {
                return MemcachedClientResult.Ignored();
            }

            // to avoid multiple enumeration
            var keysList = keys.ToList();

            var nodes = _nodeLocator.GetNodes(keysList, replicationFactor);
            if (nodes.Keys.Count == 0)
            {
                return MemcachedClientResult.Unsuccessful(
                    $"Memcached nodes for keys {string.Join(",", keysList)} not found");
            }

            if (batchingOptions is not null)
            {
                await MultiDeleteBatchedInternalAsync(nodes, batchingOptions, token, tracingOptions);
            }

            var deleteTasks = new List<Task>(nodes.Count);

            foreach (var (replicatedNode, keysToDelete) in nodes)
            {
                foreach (var node in replicatedNode.EnumerateNodes())
                {
                    using (var command = new MultiDeleteCommand(
                               keysToDelete,
                               keysToDelete.Count,
                               _memcachedConfiguration.IsAllowLongKeys))
                    {
                        var executeTask = _commandExecutor.ExecuteCommandAsync(node, command, token, tracingOptions);

                        deleteTasks.Add(executeTask);
                    }
                }
            }

            var syncSuccess = false;
            if (IsCacheSyncEnabledInternal(cacheSyncOptions))
            {
                syncSuccess = await _cacheSynchronizer.TryDeleteCacheAsync(keysList, token);
            }

            await Task.WhenAll(deleteTasks);

            return MemcachedClientResult.Successful.WithSyncSuccess(syncSuccess);
        }
        catch (OperationCanceledException) when (_memcachedConfiguration.IsTerseCancellationLogging)
        {
            return MemcachedClientResult.Cancelled(nameof(MultiDeleteAsync));
        }
        catch (Exception e)
        {
            return MemcachedClientResult.Unsuccessful(
                $"An exception happened during {nameof(MultiDeleteAsync)} execution.\nException details: {e}");
        }
    }

    /// <inheritdoc />
    public async Task<MemcachedClientValueResult<ulong>> IncrAsync(
        string key,
        ulong amountToAdd,
        ulong initialValue,
        TimeSpan? expirationTime,
        CancellationToken token,
        TracingOptions tracingOptions = null)
    {
        try
        {
            if (ShouldIgnoreOperation(EnabledOperations.IncrAsync))
            {
                return MemcachedClientValueResult<ulong>.Ignored();
            }

            var node = _nodeLocator.GetNode(key);
            if (node == null)
            {
                return MemcachedClientValueResult<ulong>.Unsuccessful($"Memcached node for key {key} is not found");
            }

            var expiration = _expirationCalculator.GetExpiration(key, expirationTime);

            // ReSharper disable once ConvertToUsingDeclaration | Justification - we need to explicitly control when the command gets disposed
            using (var command = new IncrCommand(
                       key,
                       amountToAdd,
                       initialValue,
                       expiration,
                       _memcachedConfiguration.IsAllowLongKeys))
            {
                using var result = await _commandExecutor.ExecuteCommandAsync(node, command, token, tracingOptions);

                return new MemcachedClientValueResult<ulong>(
                    result.Success,
                    result.GetCommandAs<IncrCommand>().Result,
                    // successful incr command result can't be empty,
                    // while unsuccessful command result is always empty
                    isEmptyResult: !result.Success,
                    errorMessage: result.ErrorMessage
                );
            }
        }
        catch (OperationCanceledException) when (_memcachedConfiguration.IsTerseCancellationLogging)
        {
            return MemcachedClientValueResult<ulong>.Cancelled(nameof(IncrAsync));
        }
        catch (Exception e)
        {
            return MemcachedClientValueResult<ulong>.Unsuccessful(
                $"An exception happened during {nameof(IncrAsync)} execution.\nException details: {e}");
        }
    }

    /// <inheritdoc />
    public async Task<MemcachedClientValueResult<ulong>> DecrAsync(
        string key,
        ulong amountToSubtract,
        ulong initialValue,
        TimeSpan? expirationTime,
        CancellationToken token,
        TracingOptions tracingOptions = null)
    {
        try
        {
            if (ShouldIgnoreOperation(EnabledOperations.DecrAsync))
            {
                return MemcachedClientValueResult<ulong>.Ignored();
            }

            var node = _nodeLocator.GetNode(key);
            if (node == null)
            {
                return MemcachedClientValueResult<ulong>.Unsuccessful($"Memcached node for key {key} is not found");
            }

            var expiration = _expirationCalculator.GetExpiration(key, expirationTime);

            using (var command = new DecrCommand(
                       key,
                       amountToSubtract,
                       initialValue,
                       expiration,
                       _memcachedConfiguration.IsAllowLongKeys))
            {
                using var result = await _commandExecutor.ExecuteCommandAsync(node, command, token, tracingOptions);

                return new MemcachedClientValueResult<ulong>(
                    result.Success,
                    result.GetCommandAs<DecrCommand>().Result,
                    // successful decr command result can't be empty,
                    // while unsuccessful command result is always empty
                    isEmptyResult: !result.Success,
                    errorMessage: result.ErrorMessage
                );
            }
        }
        catch (OperationCanceledException) when (_memcachedConfiguration.IsTerseCancellationLogging)
        {
            return MemcachedClientValueResult<ulong>.Cancelled(nameof(DecrAsync));
        }
        catch (Exception e)
        {
            return MemcachedClientValueResult<ulong>.Unsuccessful(
                $"An exception happened during {nameof(DecrAsync)} execution.\nException details: {e}");
        }
    }

    /// <inheritdoc />
    public async Task<MemcachedClientResult> FlushAsync(CancellationToken token, TracingOptions tracingOptions = null)
    {
        try
        {
            if (ShouldIgnoreOperation(EnabledOperations.FlushAsync))
            {
                return MemcachedClientResult.Ignored();
            }

            var nodes = _nodeLocator.GetAllNodes();
            if (nodes == null
                || nodes.Length == 0)
            {
                return MemcachedClientResult.Unsuccessful("No memcached nodes found");
            }

            var command = new FlushCommand();
            var setTasks = new List<Task>(nodes.Length);
            var commandsToDispose = new List<MemcachedCommandBase>(nodes.Length);

            foreach (var node in nodes)
            {
                var executeTask = _commandExecutor.ExecuteCommandAsync(node, command, token, tracingOptions);
                setTasks.Add(executeTask);
                commandsToDispose.Add(command);
            }

            await Task.WhenAll(setTasks);

            foreach (var commandBase in commandsToDispose)
            {
                commandBase.Dispose();
            }

            return MemcachedClientResult.Successful;
        }
        catch (OperationCanceledException) when (_memcachedConfiguration.IsTerseCancellationLogging)
        {
            return MemcachedClientResult.Cancelled(nameof(FlushAsync));
        }
        catch (Exception e)
        {
            return MemcachedClientResult.Unsuccessful(
                $"An exception happened during {nameof(FlushAsync)} execution.\nException details: {e}");
        }
    }

    private async Task MultiStoreInternalAsync(
        IDictionary<ReplicatedNode<TNode>, ConcurrentBag<string>> nodes,
        Dictionary<string, uint> keyToExpirationMap,
        IDictionary<string, CacheItemForRequest> keyValues,
        CancellationToken token,
        StoreMode storeMode = StoreMode.Set,
        BatchingOptions batchingOptions = null,
        TracingOptions tracingOptions = null)
    {
        if (batchingOptions is not null)
        {
            await MultiStoreBatchedInternalAsync(
                nodes,
                keyValues,
                batchingOptions,
                keyToExpirationMap,
                storeMode,
                token,
                tracingOptions);

            return;
        }

        var setTasks = new List<Task>(nodes.Count);
        var commandsToDispose = new List<MemcachedCommandBase>(nodes.Count);

        foreach (var replicatedNode in nodes)
        {
            var keys = replicatedNode.Value;

            foreach (var node in replicatedNode.Key.EnumerateNodes())
            {
                var keyValuesToStore = new Dictionary<string, CacheItemForRequest>();

                foreach (var key in keys)
                {
                    keyValuesToStore[key] = keyValues[key];
                }

                var command = new MultiStoreCommand(
                    storeMode,
                    keyValuesToStore,
                    keyToExpirationMap,
                    _memcachedConfiguration.IsAllowLongKeys);

                var executeTask = _commandExecutor.ExecuteCommandAsync(node, command, token, tracingOptions);

                setTasks.Add(executeTask);
                commandsToDispose.Add(command);
            }
        }

        await Task.WhenAll(setTasks);

        // dispose only after deserialization is done and allocated memory from array pool can be returned
        foreach (var commandBase in commandsToDispose)
        {
            commandBase.Dispose();
        }
    }

    /// <inheritdoc />
    public bool IsCacheSyncEnabled() => _cacheSynchronizer != null
                                        && _cacheSynchronizer.IsCacheSyncEnabled();

    private async Task MultiStoreBatchedInternalAsync(
        IDictionary<ReplicatedNode<TNode>, ConcurrentBag<string>> nodes,
        IDictionary<string, CacheItemForRequest> keyValues,
        BatchingOptions batchingOptions,
        Dictionary<string, uint> keyToExpirationMap,
        StoreMode storeMode,
        CancellationToken token,
        TracingOptions tracingOptions = null)
    {
        if (batchingOptions.BatchSize <= 0)
        {
            throw new InvalidOperationException($"{nameof(batchingOptions.BatchSize)} should be > 0");
        }

        await Parallel.ForEachAsync(
            nodes,
            new ParallelOptions()
            {
                CancellationToken = token,
                MaxDegreeOfParallelism = batchingOptions.MaxDegreeOfParallelism
            },
            async (replicatedNodeWithKeys, cancellationToken) =>
            {
                var replicatedNode = replicatedNodeWithKeys.Key;
                var keysToStore = replicatedNodeWithKeys.Value;

                foreach (var node in replicatedNode.EnumerateNodes())
                {
                    foreach (var keysBatch in
                             keysToStore.Batch(batchingOptions.BatchSize))
                    {
                        var keyValuesToStore = new Dictionary<string, CacheItemForRequest>();
                        foreach (var key in keysBatch)
                        {
                            keyValuesToStore[key] = keyValues[key];
                        }

                        using (var command = new MultiStoreCommand(
                                   storeMode,
                                   keyValuesToStore,
                                   keyToExpirationMap,
                                   _memcachedConfiguration.IsAllowLongKeys))
                        {
                            await _commandExecutor.ExecuteCommandAsync(node, command, cancellationToken, tracingOptions);
                        }
                    }
                }
            });
    }

    private async Task<IDictionary<string, T>> MultiGetBatchedInternalAsync<T>(
        IDictionary<ReplicatedNode<TNode>, ConcurrentBag<string>> nodes,
        BatchingOptions batchingOptions,
        CancellationToken token,
        TracingOptions tracingOptions = null)
    {
        // means batching is enabled - use separate logic
        if (batchingOptions.BatchSize <= 0)
        {
            throw new InvalidOperationException(
                $"{nameof(batchingOptions.BatchSize)} should be > 0. Please check BatchingOptions documentation");
        }

        var result = new ConcurrentDictionary<string, T>();

        await Parallel.ForEachAsync(
            nodes,
            new ParallelOptions()
            {
                CancellationToken = token,
                MaxDegreeOfParallelism = batchingOptions.MaxDegreeOfParallelism
            },
            async (replicatedNodeWithKeys, cancellationToken) =>
            {
                var node = replicatedNodeWithKeys.Key;
                var keysToGet = replicatedNodeWithKeys.Value;

                foreach (var keysBatch in keysToGet.Batch(batchingOptions.BatchSize))
                {
                    // since internally in ExecuteCommandAsync the command gets cloned and
                    // original command gets disposed we don't need to wrap it in using statement
                    var command = new MultiGetCommand(
                        keysBatch,
                        batchingOptions.BatchSize,
                        _memcachedConfiguration.IsAllowLongKeys);

                    using var commandExecutionResult = await _commandExecutor.ExecuteCommandAsync(
                        node,
                        command,
                        cancellationToken,
                        tracingOptions);

                    if (!commandExecutionResult.Success)
                    {
                        continue;
                    }

                    foreach (var readItem in commandExecutionResult.GetCommandAs<MultiGetCommand>().Result)
                    {
                        var key = readItem.Key;
                        var cacheItem = readItem.Value;

                        var cachedValue = _binarySerializer.Deserialize<T>(cacheItem).Result;

                        result.TryAdd(key, cachedValue);
                    }
                }
            });

        return result;
    }

    private async Task MultiDeleteBatchedInternalAsync(
        IDictionary<ReplicatedNode<TNode>, ConcurrentBag<string>> nodes,
        BatchingOptions batchingOptions,
        CancellationToken token,
        TracingOptions tracingOptions = null)
    {
        // means batching is enabled - use separate logic
        if (batchingOptions.BatchSize <= 0)
        {
            throw new InvalidOperationException($"{nameof(batchingOptions.BatchSize)} should be > 0");
        }

        await Parallel.ForEachAsync(
            nodes,
            new ParallelOptions()
            {
                CancellationToken = token,
                MaxDegreeOfParallelism = batchingOptions.MaxDegreeOfParallelism
            },
            async (replicatedNodeWithKeys, cancellationToken) =>
            {
                var replicatedNode = replicatedNodeWithKeys.Key;
                var keysToGet = replicatedNodeWithKeys.Value;

                foreach (var node in replicatedNode.EnumerateNodes())
                {
                    foreach (var keysBatch in keysToGet.Batch(batchingOptions.BatchSize))
                    {
                        using (var command = new MultiDeleteCommand(
                                   keysBatch,
                                   batchingOptions.BatchSize,
                                   _memcachedConfiguration.IsAllowLongKeys))
                        {
                            await _commandExecutor.ExecuteCommandAsync(
                                node,
                                command,
                                cancellationToken,
                                tracingOptions);
                        }
                    }
                }
            });
    }

    private bool IsCacheSyncEnabledInternal(CacheSyncOptions cacheSyncOptions)
        => IsCacheSyncEnabled()
           && (cacheSyncOptions == null || cacheSyncOptions.IsManualSyncOn);

    private async Task DeleteUndeserializableKey(string key, CancellationToken token)
    {
        _logger.LogWarning(
            "Failed to deserialize value for key {Key}. Assuming binary serializer change. Going to remove key from memcached",
            key);

        var deleteResult = await DeleteAsync(key, token);

        if (!deleteResult.Success)
        {
            _logger.LogError(
                "Failed to delete unserializable key {Key} from memcached. Error details : {ErrorDetails}",
                key,
                deleteResult.ErrorMessage);
        }
    }

    private bool ShouldIgnoreOperation(EnabledOperations operation)
    {
        return !_runtimeConfiguration?.CurrentValue?.EnabledOperations.HasFlag(operation) ??
               false;
    }
}<|MERGE_RESOLUTION|>--- conflicted
+++ resolved
@@ -331,20 +331,12 @@
             }
 
             await MultiStoreInternalAsync(
-<<<<<<< HEAD
                 nodes,
                 keyToExpirationMap,
                 serializedKeyValues,
                 token,
-                batchingOptions: batchingOptions);
-=======
-                nodes, 
-                keyToExpirationMap, 
-                serializedKeyValues, 
-                token, 
                 batchingOptions: batchingOptions,
                 tracingOptions: tracingOptions);
->>>>>>> 0cb01617
 
             return MemcachedClientResult.Successful.WithSyncSuccess(true);
         }
@@ -487,16 +479,12 @@
     {
         try
         {
-<<<<<<< HEAD
             if (ShouldIgnoreOperation(EnabledOperations.MultiGetSafeAsync))
             {
                 return MemcachedClientValueResult<IDictionary<string, T>>.Ignored();
             }
 
-            var getKeysResult = await MultiGetAsync<T>(keys, token, batchingOptions, replicationFactor);
-=======
             var getKeysResult = await MultiGetAsync<T>(keys, token, batchingOptions, replicationFactor, tracingOptions);
->>>>>>> 0cb01617
 
             return MemcachedClientValueResult<IDictionary<string, T>>.Successful(
                 getKeysResult,
