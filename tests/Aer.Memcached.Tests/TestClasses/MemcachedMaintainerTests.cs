--- conflicted
+++ resolved
@@ -20,18 +20,12 @@
 {
 	private (
 		MemcachedMaintainer<Pod> Maintainer,
-<<<<<<< HEAD
 		TestMemcachedMaintainerLoggerWarpper MaintainerLogger,
 		TestNodeHealthCheckerLoggerWarpper NodeHealthCheckerLogger)
 		GetMaintainerAndLoggers(
 			bool useSocketPoolForNodeHealthChecks, 
 			int numberOfMaintainerCyclesToCloseSocketAfter = 0,
 			int numberOfSocketsToClosePerPool = 1)
-=======
-		TestMemcachedMaintainerLoggerWrapper MaintainerLogger,
-		TestNodeHealthCheckerLoggerWrapper NodeHealthCheckerLogger)
-		GetMaintainerAndLoggers(bool useSocketPoolForNodeHealthChecks)
->>>>>>> ab5fa90a
 	{
 		var hashCalculator = new HashCalculator();
 
